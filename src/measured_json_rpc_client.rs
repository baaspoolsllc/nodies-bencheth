//! Create a custom data transport to use with a Provider.

use async_trait::async_trait;
use ethers::{
    prelude::{Http, JsonRpcClient, ProviderError, RetryClientError, RpcError},
    providers::{
        HttpClientError, HttpRateLimitRetryPolicy, JsonRpcError, RetryClient, RetryClientBuilder,
        RetryPolicy,
    },
};
use prometheus::{histogram_opts, Histogram, IntCounter, IntCounterVec, Opts, Registry};
use serde::{de::DeserializeOwned, Deserialize, Serialize};
use std::sync::Arc;
use std::time::Duration;
use std::{fmt::Debug, str::FromStr};
use thiserror::Error;

/// First we must create an error type, and implement [`From`] for
/// [`ProviderError`].
///
/// Here we are using [`thiserror`](https://docs.rs/thiserror) to wrap
/// [`RetryClientError`].
///
/// This also provides a conversion implementation ([`From`]) for both, so we
/// can use the [question mark operator](https://doc.rust-lang.org/rust-by-example/std/result/question_mark.html)
/// later on in our implementations.
#[derive(Debug, Error)]
pub enum MeasuredJsonRpcError {
    #[error(transparent)]
    Http(#[from] RetryClientError),
}

/// In order to use our `InstrumentedJsonRpcError` in the RPC client, we have to implement
/// this trait.
///
/// [`RpcError`] helps other parts off the stack get access to common provider
/// error cases. For example, any RPC connection may have a `serde_json` error,
/// so we want to make those easily accessible, so we implement
/// `as_serde_error()`
///
/// In addition, RPC requests may return JSON errors from the node, describing
/// why the request failed. In order to make these accessible, we implement
/// `as_error_response()`.
impl RpcError for MeasuredJsonRpcError {
    fn as_error_response(&self) -> Option<&ethers::providers::JsonRpcError> {
        match self {
            MeasuredJsonRpcError::Http(e) => e.as_error_response(),
        }
    }

    fn as_serde_error(&self) -> Option<&serde_json::Error> {
        match self {
            MeasuredJsonRpcError::Http(RetryClientError::SerdeJson(err)) => Some(err),
            _ => None,
        }
    }
}

/// This implementation helps us convert our Error to the library's
/// [`ProviderError`] so that we can use the `?` operator
impl From<MeasuredJsonRpcError> for ProviderError {
    fn from(value: MeasuredJsonRpcError) -> Self {
        Self::JsonRpcClientError(Box::new(value))
    }
}

/// Define a struct to hold the metrics we want to track. For this example, we will track:
/// - `request_total`: the total number of requests made to the RPC URL
/// - `request_latency`: the time taken for the RPC URL to respond
/// - `request_errors`: the total number of errors from the RPC URL
#[derive(Clone, Debug)]
pub struct Metrics {
    request_total: IntCounter,
    request_latency: Histogram,
}

/// We implement a constructor method for our metrics, which will initialize the metrics and
/// register them with the provided [`Registry`].
impl Metrics {
    fn new(registry: &Registry) -> Self {
        let request_total =
            IntCounter::new("request_total", "Total number of requests made to RPC URL")
                .expect("could not create request_total counter");
        let request_latency = Histogram::with_opts(histogram_opts!(
            "request_latency",
            "The time taken for RPC URL to respond"
        ))
        .expect("could not create request_latency histogram");
        registry
            .register(Box::new(request_total.clone()))
            .expect("could not register request_total counter");
        registry
            .register(Box::new(request_latency.clone()))
            .expect("could not register request_latency histogram");
        Self {
            request_total,
            request_latency,
        }
    }
}

/// Create a measured retry policy that will track the number of errors from the RPC URL.
#[derive(Debug)]
pub struct MeasuredHttpRateLimitRetryPolicy {
    request_errors: Arc<IntCounterVec>,
    default_policy: HttpRateLimitRetryPolicy,
}

impl MeasuredHttpRateLimitRetryPolicy {
    pub fn new(registry: &Registry) -> Self {
        let request_errors = IntCounterVec::new(
            Opts::new("request_errors", "Total number of errors from RPC URL"),
            &["code"],
        )
        .expect("could not create request_errors counter");

        registry
            .register(Box::new(request_errors.clone()))
            .expect("could not register request_errors counter");

        Self {
            request_errors: Arc::new(request_errors),
            default_policy: HttpRateLimitRetryPolicy::default(),
        }
    }
}

/// We implement the [`HttpRateLimitRetryPolicy`] trait for our measured retry policy.
/// This will allow us to use our custom retry policy with the [`RetryClient`].
/// We will simply increment the counter for the error code, then return the default
/// retry policy.
impl RetryPolicy<HttpClientError> for MeasuredHttpRateLimitRetryPolicy {
    fn should_retry(&self, error: &HttpClientError) -> bool {
        fn should_retry_json_rpc_error(err: &JsonRpcError, req_errs: Arc<IntCounterVec>) -> bool {
            let JsonRpcError { code, message, .. } = err;

            log::debug!("JSON RPC error: code={}, message={}", code, message);
            req_errs.with_label_values(&[&code.to_string()]).inc();

            // alchemy throws it this way
            if *code == 429 {
                return true;
            }

            // This is an infura error code for `exceeded project rate limit`
            if *code == -32005 {
                return true;
            }

            // alternative alchemy error for specific IPs
            if *code == -32016 && message.contains("rate limit") {
                return true;
            }

            match message.as_str() {
                // this is commonly thrown by infura and is apparently a load balancer issue, see also <https://github.com/MetaMask/metamask-extension/issues/7234>
                "header not found" => true,
                // also thrown by infura if out of budget for the day and ratelimited
                "daily request count exceeded, request rate limited" => true,
                _ => false,
            }
        }

        match error {
            HttpClientError::ReqwestError(err) => {
                let status = err
                    .status()
                    .map(|s| s.as_u16().to_string())
                    .unwrap_or_default();
                log::debug!("Reqwest error: {:?}", err);
                self.request_errors.with_label_values(&[&status]).inc();
                err.status() == Some(http::StatusCode::TOO_MANY_REQUESTS)
            }
            HttpClientError::JsonRpcError(err) => {
                should_retry_json_rpc_error(err, self.request_errors.clone())
            }
            HttpClientError::SerdeJson { text, .. } => {
                // some providers send invalid JSON RPC in the error case (no `id:u64`), but the
                // text should be a `JsonRpcError`
                #[derive(Deserialize)]
                struct Resp {
                    error: JsonRpcError,
                }

                // log the first 100 chars of the error
                log::debug!("SerdeJSON error: {}", &text);

                if let Ok(resp) = serde_json::from_str::<Resp>(text) {
                    return should_retry_json_rpc_error(&resp.error, self.request_errors.clone());
                }
                self.request_errors.with_label_values(&["unknown"]).inc();
                false
            }
        }
    }

    fn backoff_hint(&self, error: &HttpClientError) -> Option<Duration> {
        self.default_policy.backoff_hint(error)
    }
}

/// Next, we create our transport type, which in this case will be a struct that contains
/// only [`RetryClient<Http>`] and our metrics.
#[derive(Clone, Debug)]
pub struct MeasuredJsonRpc {
    client: Arc<RetryClient<Http>>,
    metrics: Metrics,
}

// We implement a convenience "constructor" method, to easily initialize the transport.
// This will initialize the underlying http transport, setup the retry client, then wrap it in our custom type.
// It will also bind the metrics to the registry.
impl MeasuredJsonRpc {
    pub fn new(url: impl Into<String>, registry: &Registry) -> Self {
        let http = Http::from_str(url.into().as_str()).expect("could not initialize http");

        let client = Arc::new(
            RetryClientBuilder::default()
                .rate_limit_retries(10)
                .timeout_retries(3)
                .initial_backoff(Duration::from_millis(500))
                .build(
                    http,
                    Box::new(MeasuredHttpRateLimitRetryPolicy::new(registry)),
                ),
        );

        let metrics = Metrics::new(registry);
        Self { client, metrics }
    }
}

// Next, the most important step: implement [`JsonRpcClient`].
//
// For this implementation, we simply delegate to the wrapped transport and return the
// result.
//
// Note that we are using [`async-trait`](https://docs.rs/async-trait) for asynchronous
// functions in traits, as this is not yet supported in stable Rust; see:
// <https://blog.rust-lang.org/inside-rust/2022/11/17/async-fn-in-trait-nightly.html>
#[async_trait]
impl JsonRpcClient for MeasuredJsonRpc {
    type Error = MeasuredJsonRpcError;

    async fn request<T, R>(&self, method: &str, params: T) -> Result<R, Self::Error>
    where
        T: Debug + Serialize + Send + Sync,
        R: DeserializeOwned + Send,
    {
        log::trace!("request: method: {}, params: {:?}", method, params);
        let timer = self.metrics.request_latency.start_timer();
        let res = self.client.request(method, params).await;
        timer.observe_duration();
        self.metrics.request_total.inc();
<<<<<<< HEAD

        match &res {
            Ok(_) => {}
            Err(error) => {
                // TODO: track error by status code, etc.
                // copied from `ethers-providers-2.0.6/src/rpc/transports/retry.rs'`
                // match error {
                //     ClientError::ReqwestError(err) => {
                //         err.status() == Some(http::StatusCode::TOO_MANY_REQUESTS)
                //     }
                //     ClientError::JsonRpcError(err) => should_retry_json_rpc_error(err),
                //     ClientError::SerdeJson { text, .. } => {
                //         // some providers send invalid JSON RPC in the error case (no `id:u64`), but the
                //         // text should be a `JsonRpcError`
                //         #[derive(Deserialize)]
                //         struct Resp {
                //             error: JsonRpcError,
                //         }

                //         if let Ok(resp) = serde_json::from_str::<Resp>(text) {
                //             return should_retry_json_rpc_error(&resp.error);
                //         }
                //         false
                //     }
                // }
                self.metrics.request_errors.inc();
            }
        }

=======
>>>>>>> e0c072e6
        res.map_err(Into::into)
    }
}<|MERGE_RESOLUTION|>--- conflicted
+++ resolved
@@ -252,38 +252,6 @@
         let res = self.client.request(method, params).await;
         timer.observe_duration();
         self.metrics.request_total.inc();
-<<<<<<< HEAD
-
-        match &res {
-            Ok(_) => {}
-            Err(error) => {
-                // TODO: track error by status code, etc.
-                // copied from `ethers-providers-2.0.6/src/rpc/transports/retry.rs'`
-                // match error {
-                //     ClientError::ReqwestError(err) => {
-                //         err.status() == Some(http::StatusCode::TOO_MANY_REQUESTS)
-                //     }
-                //     ClientError::JsonRpcError(err) => should_retry_json_rpc_error(err),
-                //     ClientError::SerdeJson { text, .. } => {
-                //         // some providers send invalid JSON RPC in the error case (no `id:u64`), but the
-                //         // text should be a `JsonRpcError`
-                //         #[derive(Deserialize)]
-                //         struct Resp {
-                //             error: JsonRpcError,
-                //         }
-
-                //         if let Ok(resp) = serde_json::from_str::<Resp>(text) {
-                //             return should_retry_json_rpc_error(&resp.error);
-                //         }
-                //         false
-                //     }
-                // }
-                self.metrics.request_errors.inc();
-            }
-        }
-
-=======
->>>>>>> e0c072e6
         res.map_err(Into::into)
     }
 }